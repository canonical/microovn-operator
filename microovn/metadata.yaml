--- conflicted
+++ resolved
@@ -16,12 +16,9 @@
   cluster:
     interface: worker-cluster
     limit: 1
+  certificates:
+    interface: tls-certificates
 
-<<<<<<< HEAD
 provides:
   ovsdb:
-    interface: ovsdb
-=======
-  certificates:
-    interface: tls-certificates
->>>>>>> 9a367a4c
+    interface: ovsdb